'use strict';

var postcss = require('postcss');
var objectAssign = require('object-assign');
var { createPropListMatcher } = require('./src/prop-list-matcher');

var defaults = {
  unitToConvert: 'px',
  viewportWidth: 320,
  viewportHeight: 568, // not now used; TODO: need for different units and math for different properties
  unitPrecision: 5,
  viewportUnit: 'vw',
  fontViewportUnit: 'vw',  // vmin is more suitable.
  selectorBlackList: [],
  propList: ['*'],
  minPixelValue: 1,
  mediaQuery: false
};

module.exports = postcss.plugin('postcss-px-to-viewport', function (options) {
  
  var opts = objectAssign({}, defaults, options);
  var pxReplace = createPxReplace(opts.viewportWidth, opts.minPixelValue, opts.unitPrecision, opts.viewportUnit);

  // excluding regex trick: http://www.rexegg.com/regex-best-trick.html
  // Not anything inside double quotes
  // Not anything inside single quotes
  // Not anything inside url()
  // Any digit followed by px
  // !singlequotes|!doublequotes|!url()|pixelunit
<<<<<<< HEAD
  var pxRegex = new RegExp('"[^"]+"|\'[^\']+\'|url\\([^\\)]+\\)|(\\d*\\.?\\d+)' + opts.unitToConvert, 'ig')
  var satisfyPropList = createPropListMatcher(opts.propList);
=======
  var pxRegex = new RegExp('"[^"]+"|\'[^\']+\'|url\\([^\\)]+\\)|(\\d*\\.?\\d+)' + opts.unitToConvert, 'g')
>>>>>>> 2cd143a4

  return function (css) {
    
    css.walkDecls(function (decl, i) {
<<<<<<< HEAD
      if (
        decl.value.indexOf(opts.unitToConvert) === -1 ||
        !satisfyPropList(decl.prop) || 
        blacklistedSelector(opts.selectorBlackList, decl.parent.selector)
       ) return;
=======
      
      // Add exlclude option to ignore some files like 'node_modules' 
      if (opts.exclude && decl.source.input.file) {
        if (Object.prototype.toString.call(opts.exclude) === '[object RegExp]') {
          if (!handleExclude(opts.exclude, decl.source.input.file)) return;
        } else if (Object.prototype.toString.call(opts.exclude) === '[object Array]') {
          for (let i = 0; i < opts.exclude.length; ++i) {
            if (!handleExclude(opts.exclude[i], decl.source.input.file)) return;
          }
        } else {
          throw new Error('options.exclude should be RegExp or Array!');
        }
      }
      
      // This should be the fastest test and will remove most declarations
      if (decl.value.indexOf(opts.unitToConvert) === -1) return;

      if (blacklistedSelector(opts.selectorBlackList, decl.parent.selector)) return;
>>>>>>> 2cd143a4

      var unit = getUnit(decl.prop, opts)

      decl.value = decl.value.replace(pxRegex, createPxReplace(opts.viewportWidth, opts.minPixelValue, opts.unitPrecision, unit));
    });

    if (opts.mediaQuery) {
      css.walkAtRules('media', function (rule) {
        if (rule.params.indexOf(opts.unitToConvert) === -1) return;
        rule.params = rule.params.replace(pxRegex, pxReplace);
      });
    }

  };
});

function handleExclude (reg, file) {
  if (Object.prototype.toString.call(reg) !== '[object RegExp]') {
    throw new Error('options.exclude should be RegExp!');
  }
  if (file.match(reg) !== null) return false;
  return true;
} 

function getUnit(prop, opts) {
  return prop.indexOf('font') === -1 ? opts.viewportUnit : opts.fontViewportUnit;
}

function createPxReplace(viewportSize, minPixelValue, unitPrecision, viewportUnit) {
  return function (m, $1) {
    if (!$1) return m;
    var pixels = parseFloat($1);
    if (pixels <= minPixelValue) return m;
    var parsedVal = toFixed((pixels / viewportSize * 100), unitPrecision);
    return parsedVal === 0 ? '0' : parsedVal + viewportUnit;
  };
}

function toFixed(number, precision) {
  var multiplier = Math.pow(10, precision + 1),
    wholeNumber = Math.floor(number * multiplier);
  return Math.round(wholeNumber / 10) * 10 / multiplier;
}

function blacklistedSelector(blacklist, selector) {
  if (typeof selector !== 'string') return;
  return blacklist.some(function (regex) {
    if (typeof regex === 'string') return selector.indexOf(regex) !== -1;
    return selector.match(regex);
  });
}<|MERGE_RESOLUTION|>--- conflicted
+++ resolved
@@ -28,23 +28,12 @@
   // Not anything inside url()
   // Any digit followed by px
   // !singlequotes|!doublequotes|!url()|pixelunit
-<<<<<<< HEAD
-  var pxRegex = new RegExp('"[^"]+"|\'[^\']+\'|url\\([^\\)]+\\)|(\\d*\\.?\\d+)' + opts.unitToConvert, 'ig')
+  var pxRegex = new RegExp('"[^"]+"|\'[^\']+\'|url\\([^\\)]+\\)|(\\d*\\.?\\d+)' + opts.unitToConvert, 'ig');
   var satisfyPropList = createPropListMatcher(opts.propList);
-=======
-  var pxRegex = new RegExp('"[^"]+"|\'[^\']+\'|url\\([^\\)]+\\)|(\\d*\\.?\\d+)' + opts.unitToConvert, 'g')
->>>>>>> 2cd143a4
 
   return function (css) {
     
     css.walkDecls(function (decl, i) {
-<<<<<<< HEAD
-      if (
-        decl.value.indexOf(opts.unitToConvert) === -1 ||
-        !satisfyPropList(decl.prop) || 
-        blacklistedSelector(opts.selectorBlackList, decl.parent.selector)
-       ) return;
-=======
       
       // Add exlclude option to ignore some files like 'node_modules' 
       if (opts.exclude && decl.source.input.file) {
@@ -58,12 +47,12 @@
           throw new Error('options.exclude should be RegExp or Array!');
         }
       }
-      
-      // This should be the fastest test and will remove most declarations
-      if (decl.value.indexOf(opts.unitToConvert) === -1) return;
 
-      if (blacklistedSelector(opts.selectorBlackList, decl.parent.selector)) return;
->>>>>>> 2cd143a4
+      if (
+        decl.value.indexOf(opts.unitToConvert) === -1 ||
+        !satisfyPropList(decl.prop) ||
+        blacklistedSelector(opts.selectorBlackList, decl.parent.selector)
+      ) return;
 
       var unit = getUnit(decl.prop, opts)
 
